## Raytracing tutorial for basic rust

<<<<<<< HEAD
Made a raytracer in rust! cool!

![balls](balls_rgb.png)

```
cargo run --example balls --release
```


Many thanks to bheisler whos blog + code I followed:

code:
=======
Followed bheisler's code and blog. Some is is inspired by his code, and some is a complete copy. I retained his license in this repo
>>>>>>> 460d110d

https://github.com/bheisler/raytracer

blogposts:

https://bheisler.github.io/post/writing-raytracer-in-rust-part-1/ </br>
https://bheisler.github.io/post/writing-raytracer-in-rust-part-2/ </br>
https://bheisler.github.io/post/writing-raytracer-in-rust-part-3/ </br><|MERGE_RESOLUTION|>--- conflicted
+++ resolved
@@ -1,6 +1,6 @@
 ## Raytracing tutorial for basic rust
 
-<<<<<<< HEAD
+Followed bheisler's code and blog. Some is is inspired by his code, and some is a complete copy. I retained his license in this repo
 Made a raytracer in rust! cool!
 
 ![balls](balls_rgb.png)
@@ -10,12 +10,7 @@
 ```
 
 
-Many thanks to bheisler whos blog + code I followed:
-
-code:
-=======
-Followed bheisler's code and blog. Some is is inspired by his code, and some is a complete copy. I retained his license in this repo
->>>>>>> 460d110d
+bheisler's code:
 
 https://github.com/bheisler/raytracer
 
